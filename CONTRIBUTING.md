<<<<<<< HEAD
# Contributing to Faithlife.Analyzers
=======
# Contributing to RepoName
>>>>>>> 5ed0a2dc

## Prerequisites

* Install [Visual Studio 2019](https://visualstudio.microsoft.com/downloads/) or [Visual Studio Code](https://code.visualstudio.com/).
* Install [.NET Core 3.x](https://dotnet.microsoft.com/download).

## Guidelines

* All new code **must** have complete unit tests.
* All public classes, methods, interfaces, enums, etc. **must** have correct XML documentation comments.
* Update [VersionHistory](VersionHistory.md) with a human-readable description of the change.

## How to Build

<<<<<<< HEAD
* Clone the repository: `git clone https://github.com/Faithlife/FaithlifeAnalyzers.git`
* `cd FaithlifeAnalyzers`
* `dotnet test tests/Faithlife.Analyzers.Tests`
=======
* `git clone https://github.com/Faithlife/RepoName.git`
* `cd RepoName`
* `dotnet test`
>>>>>>> 5ed0a2dc
<|MERGE_RESOLUTION|>--- conflicted
+++ resolved
@@ -1,8 +1,4 @@
-<<<<<<< HEAD
 # Contributing to Faithlife.Analyzers
-=======
-# Contributing to RepoName
->>>>>>> 5ed0a2dc
 
 ## Prerequisites
 
@@ -17,12 +13,6 @@
 
 ## How to Build
 
-<<<<<<< HEAD
 * Clone the repository: `git clone https://github.com/Faithlife/FaithlifeAnalyzers.git`
 * `cd FaithlifeAnalyzers`
-* `dotnet test tests/Faithlife.Analyzers.Tests`
-=======
-* `git clone https://github.com/Faithlife/RepoName.git`
-* `cd RepoName`
-* `dotnet test`
->>>>>>> 5ed0a2dc
+* `dotnet test`