using System;
using Faithlife.Build;

return BuildRunner.Execute(args, build =>
{
	var gitLogin = new GitLoginInfo("faithlifebuildbot", Environment.GetEnvironmentVariable("BUILD_BOT_PASSWORD") ?? "");

	build.AddDotNetTargets(
		new DotNetBuildSettings
		{
			NuGetApiKey = Environment.GetEnvironmentVariable("NUGET_API_KEY"),
			DocsSettings = new DotNetDocsSettings
			{
				GitLogin = gitLogin,
				GitAuthor = new GitAuthorInfo("Faithlife Build Bot", "faithlifebuildbot@users.noreply.github.com"),
				SourceCodeUrl = "https://github.com/Faithlife/RepoName/tree/master/src",
			},
			PackageSettings = new DotNetPackageSettings
			{
<<<<<<< HEAD
				NuGetApiKey = Environment.GetEnvironmentVariable("NUGET_API_KEY"),
				SourceLinkSettings = SourceLinkSettings.Default,
			});
	});
}
=======
				GitLogin = gitLogin,
				PushTagOnPublish = x => $"v{x.Version}",
			},
		});
});
>>>>>>> 309933e5
<|MERGE_RESOLUTION|>--- conflicted
+++ resolved
@@ -9,24 +9,10 @@
 		new DotNetBuildSettings
 		{
 			NuGetApiKey = Environment.GetEnvironmentVariable("NUGET_API_KEY"),
-			DocsSettings = new DotNetDocsSettings
-			{
-				GitLogin = gitLogin,
-				GitAuthor = new GitAuthorInfo("Faithlife Build Bot", "faithlifebuildbot@users.noreply.github.com"),
-				SourceCodeUrl = "https://github.com/Faithlife/RepoName/tree/master/src",
-			},
 			PackageSettings = new DotNetPackageSettings
 			{
-<<<<<<< HEAD
-				NuGetApiKey = Environment.GetEnvironmentVariable("NUGET_API_KEY"),
-				SourceLinkSettings = SourceLinkSettings.Default,
-			});
-	});
-}
-=======
 				GitLogin = gitLogin,
 				PushTagOnPublish = x => $"v{x.Version}",
 			},
 		});
-});
->>>>>>> 309933e5
+});