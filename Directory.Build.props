--- conflicted
+++ resolved
@@ -1,13 +1,8 @@
 <Project>
 
   <PropertyGroup>
-<<<<<<< HEAD
     <VersionPrefix>1.2.1</VersionPrefix>
-    <LangVersion>9.0</LangVersion>
-=======
-    <VersionPrefix>0.0.0</VersionPrefix>
     <LangVersion>10.0</LangVersion>
->>>>>>> 6c77d487
     <Nullable>enable</Nullable>
     <ImplicitUsings>enable</ImplicitUsings>
     <TreatWarningsAsErrors>true</TreatWarningsAsErrors>
@@ -35,14 +30,8 @@
   </PropertyGroup>
 
   <ItemGroup>
-<<<<<<< HEAD
-    <PackageReference Include="Microsoft.SourceLink.GitHub" Version="1.0.0" PrivateAssets="All" />
-    <PackageReference Include="StyleCop.Analyzers" Version="1.2.0-beta.354" PrivateAssets="All" IncludeAssets="runtime; build; native; contentfiles; analyzers" />
-=======
-    <PackageReference Include="Faithlife.Analyzers" Version="1.2.1" PrivateAssets="All" IncludeAssets="runtime; build; native; contentfiles; analyzers" />
     <PackageReference Include="Microsoft.SourceLink.GitHub" Version="1.1.1" PrivateAssets="All" />
     <PackageReference Include="StyleCop.Analyzers" Version="1.2.0-beta.435" PrivateAssets="All" IncludeAssets="runtime; build; native; contentfiles; analyzers" />
->>>>>>> 6c77d487
   </ItemGroup>
 
 </Project>