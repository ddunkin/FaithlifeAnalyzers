--- conflicted
+++ resolved
@@ -29,10 +29,6 @@
   </PropertyGroup>
 
   <ItemGroup>
-<<<<<<< HEAD
-=======
-    <PackageReference Include="Faithlife.Analyzers" Version="1.2.0" PrivateAssets="All" IncludeAssets="runtime; build; native; contentfiles; analyzers" />
->>>>>>> 7edec077
     <PackageReference Include="Microsoft.SourceLink.GitHub" Version="1.0.0" PrivateAssets="All" />
     <PackageReference Include="StyleCop.Analyzers" Version="1.2.0-beta.354" PrivateAssets="All" IncludeAssets="runtime; build; native; contentfiles; analyzers" />
   </ItemGroup>
